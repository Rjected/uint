# Changelog

All notable changes to this project will be documented in this file.

The format is based on [Keep a Changelog](https://keepachangelog.com/en/1.0.0/),
and this project adheres to [Semantic Versioning](https://semver.org/spec/v2.0.0.html).

<!-- Section names: Added, Changed, Deprecated, Removed, Fixed, Security -->

## [Unreleased]

### Added

<<<<<<< HEAD
- Support `bn-rs` for `Bits`
=======
- Support `serde` for `Bits`
>>>>>>> 554363c1

## [1.7.0] — 2022-10-31

### Added

- Support `rlp` for `Bits`

### Fixed

- Edge case in which an overflow occurs when parsing a `Uint` with `uint!` ([#199]).

[#199]: https://github.com/recmo/uint/issues/199

## [1.6.0] — 2022-10-28

### Added

- `TryFrom<Uint> for usize`
- Bit type aliases (`B128`, `B160`, `B256`, `B512`, ...)
- `From` and `Into` trait implementations for `primitive-types` bit types
- Support for `bn-rs`
- Derive `Default` for `Bits`

### Changed

- (Breaking) Changed the arguments of `pow` and `log` to `Uint`.
- More efficient `wrapping_pow` implementation.

## [1.5.1] — 2022-10-24

### Changed

- Performance improvements in `wrapping_mul` and `from_bytes_be`.

## [1.5.0] — 2022-10-24

### Added

- Add `parity-scale-codec` support.
- Added unstable `algorithms::div` module and improved div algorithm.

## [1.4.1] — 2022-10-15

### Changed

- Made `primitive-types` version flexible.

## [1.4.0] — 2022-10-02

### Added

- Add `Pyo3` support.
- `from` now supports `Uint` arguments.
- `saturating_from`, `wrapping_from`, `to`, `wrapping_to`, `saturating_to`.
- `wrapping_from_limbs_slice`, `overflowing_from_limbs_slice`, `saturating_from_limbs_slice`.
- Add `zeroize` and `valuable` support.

### Changed

- `ToUintError` and `FromUintError` now contain wrapped value and other context.
- `from_uint` and `checked_from_uint` are now deprecated.

## [1.3.0] — 2022-06-08

### Added

- Added `inv_mod`, `mul_redc`, `gcd`, `gcd_extended`, `lcm`.
- Added `sqlx` support.

### Changed

- Renamed `ring_inverse` to `inv_ring`.

## [1.2.0] — 2022-06-03

### Added

- Added `reduce_mod`, `add_mod`, `mul_mod`, `pow_mod`.
- Added `num-bigint` and `ark-ff` support.
- Made `algorithms` public, but with unstable API for now.

### Changed

- Marked `Uint::as_limbs_mut` as unsafe.
- Unified `mul` implementations and move to `algorithms`.

### Fixed

- `uint!` macro incorrectly accepting hex digits in decimal.

## [1.1.0] — 2022-05-31

### Added

- Added `saturating_shl`.
- Added `approx_log`, `approx_log2`, `approx_log10` for `f64` log approximations.
- Added `approx_pow2` to construct from `f64` log2 approximation.
- Added `root` computing integer roots.

### Changed

- Made logarithms `usize` to match `BITS` in `pow`, `log` functions.
- Applied `track_caller` to div/rem ops to track div-by-zero easier.

## [1.0.0] — 2022-05-28

### Added

- Added comparison.
- Added add, sub, neg and sum functions.
- Added mul functions.
- Added division and remainder functions.
- Added pow and log functions.
- Added `next_power_of_two` and `next_multiple_of` functions.
- Added `checked_from_limb_slice` and `from_uint`.

### Changed

- `from_limb_slice` now handles arbitrary length slices.

## [0.3.0] — 2022-05-23

### Added

- All the binary operations (not, and, or, xor, shifts, rotate, etc)
- `Bits`, a newtype wrapped `Uint` restricted to non-numeric operations.
- Postgres `FromSql` support and JSON column support.
- `from_base_le` and `from_base_be` base conversion.
- `from_str_radix` string base conversion up to base64.
- `FromStr` trait with decimal, hex, octal and binary support.

### Changed

- `reverse_bits` is now by value instead of `&mut self`.

## [0.2.1] — 2022-05-18

### Added

- Extensive Postgres ToSql support supporting many column types.
- `TryFrom<Uint>` for primitive integer types.
- Added `From` conversions to `f32` and `f64`.
- Implement all rust formatting: `Debug`, `Display`, decimal, hex, etc.
- `>>=` operator.
- `to_base_le` and `to_base_le` base conversion spigots
- `reverse_bits`, `most_sigificant_bits` bit methods.
- Optimized `as_le_{slice,bytes)_*` accessors.

### Changed

- Rewrote `to_{be,le}_bytes_*` to use optimized methods. This has trickle-down
  effects for a lot of conversions and formatting.

## [0.2.0] — 2022-05-16

### Added

- Changelog
- CI test on stable Rust.
- Common bit-size aliases and nightly-only `Uint<BITS>` alias.
- Added `to_{be/le}_bytes_vec` and made `try_from_le_byte_iter` public.
- Added `rlp` and `fastrlp` support.
- Added `into_limbs`, `leading_zeros`, `bit_len`, `byte_len`, `checked_log2`.
- Added `primitive-types` support.

### Changed

- Changed to `Uint<BITS, LIMBS>` to get stable compatibility!
- Added generic `BYTES` parameter to `to_{be/le}_bytes`.
- Renamed `try_from_{be/le}_slice`.

## [0.1.0] — 2022-05-15

### Added

- Const-generic `Uint` structure.
- Basic `overflowing_add` implementation.
- Algorithms for division and gcd (currently unused).
- `uint!` and `const_for!` macros.
- Documentation with examples.
- Support for rand, arbitrary, quickcheck, proptest, serde
- Github actions for linting, testing, code coverage, cargo-audit.
- Pushed to crates.io.

<!-- links to version -->

[unreleased]: https://github.com/recmo/uint/compare/v1.7.0...HEAD
[1.7.0]: https://github.com/recmo/uint/releases/tag/v1.6.0
[1.6.0]: https://github.com/recmo/uint/releases/tag/v1.6.0
[1.5.1]: https://github.com/recmo/uint/releases/tag/v1.5.1
[1.5.0]: https://github.com/recmo/uint/releases/tag/v1.5.0
[1.4.1]: https://github.com/recmo/uint/releases/tag/v1.4.1
[1.4.0]: https://github.com/recmo/uint/releases/tag/v1.4.0
[1.3.0]: https://github.com/recmo/uint/releases/tag/v1.3.0
[1.2.0]: https://github.com/recmo/uint/releases/tag/v1.2.0
[1.1.0]: https://github.com/recmo/uint/releases/tag/v1.1.0
[1.0.0]: https://github.com/recmo/uint/releases/tag/v1.0.0
[0.3.0]: https://github.com/recmo/uint/releases/tag/v0.3.0
[0.2.1]: https://github.com/recmo/uint/releases/tag/v0.2.1
[0.2.0]: https://github.com/recmo/uint/releases/tag/v0.2.0
[0.1.0]: https://github.com/recmo/uint/releases/tag/v0.1.0<|MERGE_RESOLUTION|>--- conflicted
+++ resolved
@@ -11,11 +11,7 @@
 
 ### Added
 
-<<<<<<< HEAD
-- Support `bn-rs` for `Bits`
-=======
-- Support `serde` for `Bits`
->>>>>>> 554363c1
+- Support `bn-rs` and `serder` for `Bits`
 
 ## [1.7.0] — 2022-10-31
 
